--- conflicted
+++ resolved
@@ -9,11 +9,8 @@
 from typing import Optional, Dict, Any, List
 from enum import Enum
 from simulation.llm_interaction_layer import EpisodicMemory
-<<<<<<< HEAD
+import re
 from brains.concordia_brain import ConcordiaBrain
-=======
-import re
->>>>>>> 92695abc
 
 class ActionType(Enum):
     """Types of actions residents can perform"""
@@ -271,15 +268,6 @@
         if not hasattr(self, 'logger'):
             self.logger = logging.getLogger(f"Resident-{unique_id}")
 
-<<<<<<< HEAD
-        # ---------------------------------------------------
-        # Concordia Brain (LLM) integration
-        # ---------------------------------------------------
-        try:
-            self.brain = ConcordiaBrain(name=f"Resident-{unique_id}")
-        except Exception as _e:
-            self.brain = None  # Fallback if Concordia cannot be initialised
-=======
 
         def _load_demographics(self, demographics_path):
             """
@@ -614,7 +602,14 @@
         return props
 
 
->>>>>>> 92695abc
+
+        # ---------------------------------------------------
+        # Concordia Brain (LLM) integration
+        # ---------------------------------------------------
+        try:
+            self.brain = ConcordiaBrain(name=f"Resident-{unique_id}")
+        except Exception as _e:
+            self.brain = None  # Fallback if Concordia cannot be initialised
 
     def calculate_travel_time(self, from_node, to_node):
         """
@@ -2284,59 +2279,6 @@
             if hasattr(self, 'logger'):
                 self.logger.error(f"Error updating emotional state from POI visit: {e}")
 
-<<<<<<< HEAD
-    def _choose_concordia_based_target(self):
-        """Use the embedded Concordia brain to select a movement target."""
-        if self.brain is None:
-            return self._choose_need_based_target()
-
-        # Compose a succinct observation describing current state
-        needs_summary = ", ".join(f"{k}:{v}" for k, v in self.current_needs.items())
-        poi_types = [getattr(poi, 'poi_type', 'unknown') for poi in getattr(self.model, 'poi_agents', [])]
-        poi_list = ", ".join(sorted(set(poi_types)))
-        observation = (
-            f"Current needs => {needs_summary}. "
-            f"Accessible POI types => {poi_list}."
-        )
-        try:
-            self.brain.observe(observation)
-            reply = self.brain.decide(
-                "Where should you go next? Respond with a single keyword such as 'restaurant', 'shop', 'home' or 'stay'."
-            ).lower()
-        except Exception as _e:
-            # Fall back if Concordia errors out
-            self.logger.error(f"Concordia brain error: {_e}")
-            return self._choose_need_based_target()
-
-        # Basic interpretation of LLM reply
-        if not reply:
-            return None
-        if 'home' in reply:
-            return 'home'
-        if 'stay' in reply or 'wait' in reply:
-            return None
-
-        # Map common synonyms to POI types
-        mapping = {
-            'shop': 'shop', 'store': 'shop', 'shopping': 'shop',
-            'restaurant': 'restaurant', 'eat': 'restaurant', 'food': 'restaurant',
-            'hospital': 'hospital', 'health': 'hospital', 'clinic': 'hospital',
-            'park': 'park', 'garden': 'park',
-            'gym': 'gym', 'fitness': 'gym',
-            'school': 'school', 'education': 'school',
-            'library': 'library', 'read': 'library',
-            'cinema': 'cinema', 'movie': 'cinema',
-            'bank': 'bank', 'money': 'bank',
-            'pharmacy': 'pharmacy', 'medicine': 'pharmacy',
-            'supermarket': 'supermarket', 'grocer': 'supermarket',
-        }
-        for key, poi in mapping.items():
-            if key in reply:
-                return poi
-
-        # Default: assume reply is a valid POI type
-        return reply.strip() or None
-=======
 
 
 
@@ -2429,4 +2371,55 @@
         
         # Default fallback
         return 50000
->>>>>>> 92695abc
+
+    def _choose_concordia_based_target(self):
+        """Use the embedded Concordia brain to select a movement target."""
+        if self.brain is None:
+            return self._choose_need_based_target()
+
+        # Compose a succinct observation describing current state
+        needs_summary = ", ".join(f"{k}:{v}" for k, v in self.current_needs.items())
+        poi_types = [getattr(poi, 'poi_type', 'unknown') for poi in getattr(self.model, 'poi_agents', [])]
+        poi_list = ", ".join(sorted(set(poi_types)))
+        observation = (
+            f"Current needs => {needs_summary}. "
+            f"Accessible POI types => {poi_list}."
+        )
+        try:
+            self.brain.observe(observation)
+            reply = self.brain.decide(
+                "Where should you go next? Respond with a single keyword such as 'restaurant', 'shop', 'home' or 'stay'."
+            ).lower()
+        except Exception as _e:
+            # Fall back if Concordia errors out
+            self.logger.error(f"Concordia brain error: {_e}")
+            return self._choose_need_based_target()
+
+        # Basic interpretation of LLM reply
+        if not reply:
+            return None
+        if 'home' in reply:
+            return 'home'
+        if 'stay' in reply or 'wait' in reply:
+            return None
+
+        # Map common synonyms to POI types
+        mapping = {
+            'shop': 'shop', 'store': 'shop', 'shopping': 'shop',
+            'restaurant': 'restaurant', 'eat': 'restaurant', 'food': 'restaurant',
+            'hospital': 'hospital', 'health': 'hospital', 'clinic': 'hospital',
+            'park': 'park', 'garden': 'park',
+            'gym': 'gym', 'fitness': 'gym',
+            'school': 'school', 'education': 'school',
+            'library': 'library', 'read': 'library',
+            'cinema': 'cinema', 'movie': 'cinema',
+            'bank': 'bank', 'money': 'bank',
+            'pharmacy': 'pharmacy', 'medicine': 'pharmacy',
+            'supermarket': 'supermarket', 'grocer': 'supermarket',
+        }
+        for key, poi in mapping.items():
+            if key in reply:
+                return poi
+
+        # Default: assume reply is a valid POI type
+        return reply.strip() or None